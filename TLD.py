--- conflicted
+++ resolved
@@ -21,7 +21,7 @@
 from AuxFunctions import *
 
 
-# In[ ]:
+# In[4]:
 
 class TLD(pd.DataFrame):
     '''A Trip-length distribution DataFrame. Distance is index.
@@ -51,7 +51,7 @@
                 This function cannot be used to disaggregate a TLD'''.format(n, current_bands)
             raise ValueError(ErrMsg)
         
-        TLDn = self.groupby(nband(n)).sum() #TLD by bands
+        TLDn = self.groupby(TLD.nband(n)).sum() #TLD by bands
         TLDn.index = TLDn.index + n #re-index to top end of each band
         TLDn.at[0,:]=0 #TLD with initial zero value
         return TLDn.sort_index()
@@ -105,6 +105,7 @@
         of the TLD columns. TLD should contain totals, not proportions.'''
         return self.apply(lambda x: (x * self.index.get_level_values(level)).sum())
     
+    ##TODO: Add an option to dropna of fillna
     @staticmethod
     def from_dist_col(mat, dist_col=-1, dist_band=1, normalized=False):
         '''Returns the Trip-Lenght Distribution of mat, 
@@ -114,7 +115,7 @@
             dist_col = mat.columns[dist_col]
 
         tld = mat.copy()
-        tld.ix[:,dist_col] = tld.ix[:,dist_col].apply(nband(dist_band))
+        tld.ix[:,dist_col] = tld.ix[:,dist_col].apply(TLD.nband(dist_band))
 
         tld = tld.groupby(by=dist_col).sum()
         tld.index = tld.index + dist_band #top end of each band
@@ -135,7 +136,6 @@
         based on distance (dist_col) form dist, aggregated by dist_band.
         mat can have any number of culumns, but only dist_col will be used
         for the TLD. dist_col admits integer and column name.'''
-        #TODO: implement normalized
 
         if isinstance(dist_col, int):
             dist_col = dist.columns[dist_col]
@@ -151,19 +151,21 @@
         return tld
     
     @staticmethod
-    def from_mat_multi(mat, dist, dist_band, normalized=False):
+    def from_mat(mat, dist, dist_band=1, normalized=False):
         '''Returns the Trip-Length Distribution of mat.
         TLD for each mat column will be based on the corresponding
         column from dist (in order). mat and dist must have the same
         number of columns, or just the first distance column will be
         used.'''
-        #TODO: implement normalized
 
         if len(mat.columns) != len(dist.columns):
-            return TLD_single(mat, dist, dist_band)
+            return TLD.from_mat_single(mat, dist, dist_band=dist_band, normalized=normalized)
 
         dfs = zip_df_cols([mat,dist])
-        TLDs = [TLD.from_dist_col(df, dist_band, 1) for df in dfs]
+        TLDs = [TLD.from_dist_col(df, dist_col=1,
+                                    dist_band=dist_band,
+                                    normalized=normalized)
+                for df in dfs]
 
         tld = pd.DataFrame()
         for xtld in TLDs:
@@ -265,9 +267,9 @@
             col_label = 'Avg Dist'
 
         table = plt.table(
-            cellText=[['{:,.2f}'.format(avgdist(TLD,col))] for col in TLD],
+            cellText=[['{:,.2f}'.format(col)] for col in self.avgdist],
             colWidths = [0.1],
-            rowLabels=[' {} '.format(col) for col in TLD],
+            rowLabels=[' {} '.format(col) for col in self],
             colLabels=[col_label],
             loc='upper right')
         #table.set_fontsize(16)
@@ -288,7 +290,7 @@
         Includes average distance.'''
         for col in self:
             oFname = oFileNamePattern.format(col)
-            TLD.to_JPG(TLD[[col]], oFname, *args, **kwargs)
+            self.to_JPG(self[[col]], oFname, *args, **kwargs)
             
     #TODO: output average distances as DataFrame (and export as csv?)
     @staticmethod
@@ -297,142 +299,8 @@
         Columns are taken pairwise, in positional order.
         Names based on column names.'''
         comparisonTLDs = zip_df_cols(TLDs)
-        for TLD in comparisonTLDs:
-            TLDname = '-'.join(TLD.columns)
-            OutputName = oFileNamePattern.format(TLDname)
-            TLD_to_JPG(TLD, OutputName, *args, **kwargs)
-
-
-# In[1]:
-
-## TODO: Re test below using the new class
-
-
-# In[21]:
-
-ex_matrixf = os.path.join('example_data', 'ex_matrix_1.csv')
-ex_matrix = Matrix(pd.DataFrame.from_csv(ex_matrixf, index_col=[0,1]))
-ex_matrix
-
-
-# In[22]:
-
-ex_skimdistf = os.path.join('example_data', 'ex_skimdist_1.csv')
-ex_skimdist = Matrix(pd.DataFrame.from_csv(ex_skimdistf, index_col=[0,1]))
-ex_skimdist
-
-
-# In[23]:
-
-ex_TLD = TLD_SingleDist(ex_matrix, ex_skimdist, 5)
-ex_TLD
-
-
-# In[24]:
-
-<<<<<<< HEAD
-ex_TLD.sum()
-=======
-def avgdist(TLD,col,level=-1):
-    '''Returns the average distance (weighted average, SUMPRODUCT)
-    of specified column in TLD. TLD should contain totals, not proportions.'''
-    return (TLD[col] * TLD.index.get_level_values(level)).sum()
->>>>>>> 7a5cfd40
-
-
-# In[25]:
-
-from MatrixExamples import mat
-
-
-# In[26]:
-
-mat
-
-
-# In[27]:
-
-dst = mat.copy()
-dst['T1'] = (dst.index.get_level_values(0)**2 - dst.index.get_level_values(1)**2)**2
-dst['T2'] = dst['T1'] / dst.index.get_level_values(0)
-dst['T2'] = dst['T1'] / dst.index.get_level_values(1)
-dst.columns = 'D1 D2 D3'.split()
-dst
-
-
-# In[28]:
-
-TLD_single = TLD_SingleDist(mat,dst,5)
-TLD_single
-
-
-# In[29]:
-
-TLD_multi = TLD_MultiDist(mat,dst,5)
-TLD_multi
-
-
-# In[30]:
-
-mat.sum()
-
-
-# In[31]:
-
-TLD_single.sum()
-
-
-# In[32]:
-
-TLD_multi.sum()
-
-
-# In[33]:
-
-normalize_TLD(TLD_multi).sum()
-
-
-# In[34]:
-
-band_agg_TLD(TLD_multi, 10).sum()
-
-
-# In[35]:
-
-OutputName = os.path.join('example_outputs', 'TLD.png')
-TLD_to_JPG(TLD_multi, OutputName=OutputName)
-
-
-# In[36]:
-
-oFileNamePattern = os.path.join('example_outputs', 'TLD_{}.png')
-TLD_cols_to_JPGs(TLD_multi, oFileNamePattern=oFileNamePattern)
-
-
-# In[37]:
-
-TLD1 = TLD_multi.copy()
-TLD2 = TLD_multi.copy() + 3
-TLD3 = TLD_multi.copy()
-TLD3 = TLD3.apply(lambda x: x + TLD3.index.get_level_values(0))
-TLDs = [TLD1, TLD2, TLD3]
-i = 1
-for TLD in TLDs:
-    TLD.columns = ['mat{}_{}'.format(i,col) for col in TLD]
-    i+=1
-
-
-# In[38]:
-
-oFileNamePattern = os.path.join('example_outputs', 'TLD_{}.png')
-TLD_comparison_to_JPGs(TLDs, oFileNamePattern=oFileNamePattern)
-
-
-# In[39]:
-
-TLD_multi
-
-
-# In[65]:
-
-mid_interval_TLD(TLD_multi)
+        for tld in comparisonTLDs:
+            tldn = '-'.join(tld.columns)
+            OutputName = oFileNamePattern.format(tldn)
+            TLD_to_JPG(tld, OutputName, *args, **kwargs)
+
