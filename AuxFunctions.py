
# coding: utf-8

import numpy as np
import pandas as pd
import matplotlib.pyplot as plt
import re
import scipy.stats as stats
import pylab

def ListElementsInStr(s, lst):
    '''returns the elements of lst found in s'''
    regex = re.compile('({})'.format('|'.join(lst)))
    return regex.findall(s)

def sort_by_list_key_func(lst):
    '''Returns a function to be used for sorting.
    The returned function returns an integer
    with the index of each element in the input list,
    if the element is found in the element being sorted.
    Puts elemnts not founf at the beggining.
    
    >>> sorted('a b c A B C'.split(),
    ...         key=sort_by_list_key_func('b c a'.split()))
    ['A', 'B', 'C', 'b', 'c', 'a']
    
    '''
    lst_re = re.compile('({})'.format('|'.join(lst)))
    def sort_func(s):
        'Sorting function'
        try:
            return lst.index(lst_re.search(s).group())
        except:
            return -1
    return sort_func

def sort_df_by_lists(df, lists):
    '''Returns the input dataframe with columns sorted by the appearance of
    each element of each list in input lists in the column names,
    by order of appearance in the input lists
    
    >>> list(sort_df_by_lists(
    ...         pd.DataFrame(columns=['A1', 'A2', 'A3', 'B1', 'B2', 'B3']),
    ...         [['B', 'A'],['3', '1', '2']]
    ...         ).columns)
    ['B3', 'A3', 'B1', 'A1', 'B2', 'A2']
    
    '''
    ## Sort DataFrame's columns
    cols = list(df.columns)
    for lst in lists:
        cols.sort(key=sort_by_list_key_func(lst))
    return df[cols] #sorted! 

def SetIntras(mat, value=0, inplace=True):
    '''Sets intra zonal values'''
    if inplace:
        mat.loc[mat.index.get_level_values(0) == mat.index.get_level_values(1), :] = value
    else:
        aux = mat.copy()
        aux.loc[mat.index.get_level_values(0) == mat.index.get_level_values(1), :] = value

def duplicates_in_list(lst):
    '''Returns True in there are duplicates in lst.'''
    if len(lst) != len(set(lst)):
        return True
    else:
        return False

def CheckEMMEmatName(s):
    '''Throws an exception id s is not a valid EMME name.'''
    if len(s) < 1 or len(s) > 6:
        ErrMsg = '{} is not a valid EMME name.'.format(s)
        raise NameError(ErrMsg)

def CheckEMMEmatNumber(s):
    '''Trhows an exception id s is not a valid EMME number.'''
    ErrMsg = '{} is not a valid EMME number.'.format(s)
    try:
        if (('mf' not in s[:2] 
        and 'md' not in s[:2]
        and 'mo' not in s[:2]
        and 'ms' not in s[:2])
        or len(s[2:]) < 2
        or len(s[2:]) > 3 
        or not StringIsInt(s[2:])):
            raise NameError(ErrMsg)
    except:
        raise NameError(ErrMsg)

def StringIsInt(s):
    '''True if string represents an int, False otherwise'''
    try: 
        int(s)
        return True
    except ValueError:
        return False

def trim_index_df(df: pd.DataFrame, index_names_to_keep: list, inplace=False):
    '''Drops all indexes except for specified index names.'''
    
    indexes_to_drop = list(df.index.names)
    try:
        indexes_to_drop.remove(index_names_to_keep)
    except ValueError:
        try:
            for idxn in index_names_to_keep:
                indexes_to_drop.remove(idxn)
        except ValueError:
            pass
    
    if inplace:
        df.reset_index(level=indexes_to_drop, drop=True, inplace=True)
    else:
        return df.reset_index(level=indexes_to_drop, drop=True)

def mat(n):
    mat = pd.DataFrame({'O': [x+1 for x in range(n) for _ in range(n)],
                        'D': [x+1 for x in range(n)] * n,
                        'T1':[int((x%3)!=0) for x in range(n*n)],
                        'T2':[x+1 for x in range(n*n)],
                        'T3':[-(x%n)**2+n*(x%n) for x in range(n*n)]})
    mat = mat.set_index(['O', 'D'])
    #remove intrazonals:
    mat.loc[mat.index.get_level_values(0) == mat.index.get_level_values(1), 'T3'] = 0 
    return mat

def I(n):
    '''returns identity matrix of n x n'''
    matI = pd.DataFrame({'O': [x+1 for x in range(n) for _ in range(n)],
                         'D': [x+1 for x in range(n)] * n})
    matI['T'] = (matI.O == matI.D).apply(int)
    matI = matI.set_index(['O', 'D'])
    return matI

import random

def randomizeSeries(S, fraction):
    '''Adds variability to a pd.Series'''
    return S+pd.Series([random.randint(-int(x/fraction),int(x/fraction)) for x in S], index=S.index)

def randomizeTE(TE):
    return TE.apply(randomizeSeries, args=[10])

def zip_df_cols(dflist, default_col_index=None):
    '''generator yields dataframes formed of pair-wise concatenation of columns
    from each df in the input dataframe list.
    If the dataframes are of uneven length, missing values are filled-in with
    the first column of each df. This is usefull when broadcasting one column
    to the rest of the dataframes'''
    dflist_coln = [len(df.columns) for df in dflist]
    max_coln = max(dflist_coln)
    for i in range(max_coln):
        if default_col_index is not None:
            #default to first column for df with not enough
            use_cols = [i if i <= (coln-1) else 0 for coln in dflist_coln]
            yield pd.concat([df.iloc[:,col] for col,df in zip(use_cols, dflist)], axis=1)
        else:
            try:
                yield pd.concat([df.iloc[:,i] for df in dflist], axis=1)
            except IndexError:
                raise IndexError('Input dataframes have different number of columns.')

def df_difference(dfi, dff, percent=False):
    '''Returns dff-dfi difference. Asumes compatible indexes.
    Columns substracted positionally, because if names are overlapping
    then it is just better to do "dff-dfi").
    percentage=True will return (dff-dfi)/dfi instead.'''
    
    diff = pd.DataFrame()
    max_coln = max(len(dfi.columns), len(dff.columns))
    
    for i in range(max_coln):
        try:
            coli = dfi.columns[i]
            colf = dff.columns[i]
            col = '{}-{}'.format(colf, coli)
            
            if percent:
                diff[col] = (dff[colf] / dfi[coli]) -1
            else:
                diff[col] = dff[colf] - dfi[coli]
                
        except:
            raise IndexError('Input dataframes have different number of columns.')
    return diff

def ScatterPlot_ConsecutiveColPairs(df, oFileNamePattern='{}', title='',
                xaxis_eq_yaxis=True, homogeneous_axis=True, min_axis=None,
                prefixes='', suffixes='', **kwargs):
    
    '''Produces scatterplot graphs of consecutive df columns.
        xaxis_eq_yaxis   - both x and y axis' maximum values are the same
        homogeneous_axis - all scatterplots for input df have the same axis
        min_axis         - minimum axis values
        prefixes         - to prepend to each column. Use as a marker.
        suffixes         - to append to each column. Use as a marker.
    '''
    
    if prefixes:
        try:
            df.columns = [prefix+col for col,prefix in zip(df.columns,prefixes)]
        except:
            raise ValueError("prefixes must have the same length as df.columns.")
    
    if suffixes:
        try:
            df.columns = [col+sufix for col,sufix in zip(df.columns,suffixes)]
        except:
            raise ValueError("suffixes must have the same length as df.columns.")
    
    if duplicates_in_list(df.columns):
        raise ValueError("Duplicate names in DataFrame's columns.")
        
    cols = df.columns
    #TODO: review xaxis_eq_yaxis and homogeneous_axis
    minv = df.min().min()
    maxv = df.max().max()

    if min_axis is not None:
        minv = min_axis
    
    for colin, colfn in zip(cols, cols[1:]):
        ColPairName = ' - '.join([colin, colfn])
        
        xminv = df[colin].min()
        xmaxv = df[colin].max()
        yminv = df[colfn].min()
        ymaxv = df[colfn].max()

        if homogeneous_axis:
            #use the global min/max
            xminv = minv
            xmaxv = maxv
            yminv = minv
            ymaxv = maxv
        
        if xaxis_eq_yaxis:
            #use local min/max for each scatterplot
            minv = min(xminv, yminv)
            maxv = max(xmaxv, ymaxv)
            xminv = minv
            xmaxv = maxv
            yminv = minv
            ymaxv = maxv

        #regression
        slope, intercept, r_val, p_val, slope_std_err = stats.linregress(df[colin], df[colfn])
        regression_formula = '$y={:.2f}*x{:+.2f}$\n$R^2: {:.3f}$'.format(
                                slope, intercept, r_val)

        #format plot
        if title:
            df.plot(kind= 'scatter', x=colin, y=colfn,
                    title=title.format(ColPairName), legend =True)
        else:
            df.plot(kind= 'scatter', x=colin, y=colfn, legend =True)

        #plot regression line
        plt.plot(df[colin], slope * df[colin] + intercept)

        pylab.annotate(regression_formula, xycoords='axes fraction',
                       xy=(.60,.05), fontsize=16,
                       bbox=dict(facecolor='white', edgecolor='black',
                                 boxstyle='round,pad=0.3'))

        axes = plt.gca()
        axes.set_xlim([xminv,xmaxv])
        axes.set_ylim([yminv,ymaxv])

        #export plot
        oFileName = oFileNamePattern.format(ColPairName)
        plt.savefig(oFileName)
        plt.close()

def RegressionStats_ConsecutiveColPairs(df, prefixes='', suffixes='', **kwargs):
    '''Returns a dataframe with the regression stats of consecutive df columns.
        prefixes         - to prepend to each column. Use as a marker.
        suffixes         - to append to each column. Use as a marker.
    '''
    
    if prefixes:
        try:
            df.columns = [prefix+col for col,prefix in zip(df.columns,prefixes)]
        except:
            raise ValueError("prefixes must have the same length as df.columns.")
    
    if suffixes:
        try:
            df.columns = [col+sufix for col,sufix in zip(df.columns,suffixes)]
        except:
            raise ValueError("suffixes must have the same length as df.columns.")
    
    if duplicates_in_list(df.columns):
        raise ValueError("Duplicate names in DataFrame's columns.")
    
    regression_df = pd.DataFrame(columns=['slope', 'intercept', 'R2'])
    cols = df.columns
    
    for colin, colfn in zip(cols, cols[1:]):
        ColPairName = ' - '.join([colin, colfn])
        
        slope, intercept, r_val, p_val, slope_std_err = stats.linregress(df[colin], df[colfn])
        regression_df.loc[ColPairName] = [slope, intercept, r_val]
    
    return regression_df

def Compare_ConsecutiveColPairs(df, oFileNamePattern='{}', 
        output_scatterplots=True, output_regresion_stats=True, **kwargs):
    '''Produces scatterplots and regresion statistics of consecutive column pairs.
    df can be a single dataframe or a list of dataframes.
    Returns dataframe regression stats. Parameters:
        xaxis_eq_yaxis   - both x and y axis' maximum values are the same
        homogeneous_axis - all scatterplots for input df have the same axis
        min_axis         - minimum axis values
        prefixes         - to prepend to each column. Use as a marker.
        suffixes         - to append to each column. Use as a marker.
    '''
    if isinstance(df, list):

        if len(df) == 1:
            tdfs = df
        else:
            tdfs = zip_df_cols(df, default_col_index=0)
        
        regression_stats_dfs = []
        for df in tdfs:
            if output_scatterplots:
                ScatterPlot_ConsecutiveColPairs(df, oFileNamePattern, **kwargs)
            regression_stats_dfs.append(RegressionStats_ConsecutiveColPairs(df))
            
        regression_stats = pd.concat(regression_stats_dfs)
        
    elif isinstance(df, pd.DataFrame):
        
        if output_scatterplots:
            ScatterPlot_ConsecutiveColPairs(df, **kwargs)
        regression_stats = RegressionStats_ConsecutiveColPairs(df)
        
    else:
        
        raise ValueError("Input must be a pandas DataFrame or list of DataFrames")
        
    if output_regresion_stats:
        regression_stats.to_csv(oFileNamePattern.replace('{}', 'regression_stats') + '.csv')
    return regression_stats

<<<<<<< HEAD
def allequal(iterator):
    '''Returns True if all elements of iterator are identical'''
    return len(set(iterator)) <= 1
=======
def allequal(lst):
    '''Returns True if all elements of lst are identical'''
    return not lst or lst.count(lst[0]) == len(lst)
>>>>>>> 59f92942
<|MERGE_RESOLUTION|>--- conflicted
+++ resolved
@@ -345,12 +345,6 @@
         regression_stats.to_csv(oFileNamePattern.replace('{}', 'regression_stats') + '.csv')
     return regression_stats
 
-<<<<<<< HEAD
-def allequal(iterator):
-    '''Returns True if all elements of iterator are identical'''
-    return len(set(iterator)) <= 1
-=======
 def allequal(lst):
     '''Returns True if all elements of lst are identical'''
-    return not lst or lst.count(lst[0]) == len(lst)
->>>>>>> 59f92942
+    return not lst or lst.count(lst[0]) == len(lst)